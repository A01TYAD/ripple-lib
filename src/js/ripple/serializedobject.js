var assert    = require('assert');
var extend    = require('extend');
var binformat = require('./binformat');
var stypes    = require('./serializedtypes');
var UInt256   = require('./uint256').UInt256;
var utils     = require('./utils');

var sjcl = utils.sjcl;
var BigInteger = utils.jsbn.BigInteger;

var TRANSACTION_TYPES = { };

Object.keys(binformat.tx).forEach(function(key) {
  TRANSACTION_TYPES[binformat.tx[key][0]] = key;
});

var LEDGER_ENTRY_TYPES = {};

Object.keys(binformat.ledger).forEach(function(key) {
  LEDGER_ENTRY_TYPES[binformat.ledger[key][0]] = key;
});

var TRANSACTION_RESULTS = {};

Object.keys(binformat.ter).forEach(function(key) {
  TRANSACTION_RESULTS[binformat.ter[key]] = key;
});

function SerializedObject(buf) {
  if (Array.isArray(buf) || (Buffer && Buffer.isBuffer(buf)) ) {
    this.buffer = buf;
  } else if (typeof buf === 'string') {
    this.buffer = sjcl.codec.bytes.fromBits(sjcl.codec.hex.toBits(buf));
  } else if (!buf) {
    this.buffer = [];
  } else {
    throw new Error('Invalid buffer passed.');
  }
  this.pointer = 0;
};

SerializedObject.from_json = function(obj) {
  // Create a copy of the object so we don't modify it
  var obj = extend({}, obj);
  var so  = new SerializedObject();
  var typedef;

  if (typeof obj.TransactionType === 'number') {
    obj.TransactionType = SerializedObject.lookup_type_tx(obj.TransactionType);
    if (!obj.TransactionType) {
      throw new Error('Transaction type ID is invalid.');
    }
  }

<<<<<<< HEAD
  if (typeof obj.TransactionType === 'string') {
=======
  if ("number" === typeof obj.LedgerEntryType) {
    obj.LedgerEntryType = SerializedObject.lookup_type_le(obj.LedgerEntryType);

    if (!obj.LedgerEntryType) {
      throw new Error('LedgerEntryType ID is invalid.');
    }
  }

  if ("string" === typeof obj.TransactionType) {
>>>>>>> da3af124
    typedef = binformat.tx[obj.TransactionType];
    if (!Array.isArray(typedef)) {
      throw new Error('Transaction type is invalid');
    }

    typedef = typedef.slice();
    obj.TransactionType = typedef.shift();
<<<<<<< HEAD
  } else if (typeof obj.LedgerEntryType !== 'undefined') {
    // XXX: TODO
    throw new Error('Ledger entry binary format not yet implemented.');
  } else if (typeof obj.AffectedNodes === 'object') {
=======
  } else if ("string" === typeof obj.LedgerEntryType) {
    typedef = binformat.ledger[obj.LedgerEntryType];

    if (!Array.isArray(typedef)) {
      throw new Error('LedgerEntryType is invalid');
    }

    typedef = typedef.slice();
    obj.LedgerEntryType = typedef.shift();

  } else if ("object" === typeof obj.AffectedNodes) {
>>>>>>> da3af124
    typedef = binformat.metadata;
  } else {
    throw new Error('Object to be serialized must contain either' +
                    ' TransactionType, LedgerEntryType or AffectedNodes.');
  }

  // ND: This from_*json* seems a reasonable place to put validation of `json`
  SerializedObject.check_no_missing_fields(typedef, obj);
  so.serialize(typedef, obj);

  return so;
};

SerializedObject.check_no_missing_fields = function(typedef, obj) {
  var missing_fields = [];

<<<<<<< HEAD
  for (var i=typedef.length - 1; i>=0; i--) {
=======
  for (var i = typedef.length - 1; i >= 0; i--) {
>>>>>>> da3af124
    var spec = typedef[i];
    var field = spec[0];
    var requirement = spec[1];

    if (binformat.REQUIRED === requirement && obj[field] === void(0)) {
      missing_fields.push(field);
    };
  };

  if (missing_fields.length > 0) {
    var object_name;

<<<<<<< HEAD
    if (obj.TransactionType !== void(0)) {
=======
    if (obj.TransactionType != null) {
>>>>>>> da3af124
      object_name = SerializedObject.lookup_type_tx(obj.TransactionType);
    } else if (obj.LedgerEntryType != null){
      object_name = SerializedObject.lookup_type_le(obj.LedgerEntryType);
    } else {
<<<<<<< HEAD
      object_name = 'TransactionMetaData';
    } /*else {
      TODO: LedgerEntryType ...
    }*/

    throw new Error(object_name + ' is missing fields: ' + JSON.stringify(missing_fields));
=======
      object_name = "TransactionMetaData";
    }
    throw new Error(object_name + " is missing fields: " +
                    JSON.stringify(missing_fields));
>>>>>>> da3af124
  };
};

SerializedObject.prototype.append = function(bytes) {
  if (bytes instanceof SerializedObject) {
    bytes = bytes.buffer;
  }

  this.buffer = this.buffer.concat(bytes);
  this.pointer += bytes.length;
};

SerializedObject.prototype.resetPointer = function() {
  this.pointer = 0;
};

function readOrPeek(advance) {
  return function(bytes) {
    var start = this.pointer;
    var end = start + bytes;

    if (end > this.buffer.length) {
      throw new Error('Buffer length exceeded');
    }

    var result = this.buffer.slice(start, end);

    if (advance) {
      this.pointer = end;
    }

    return result;
  };
};

SerializedObject.prototype.read = readOrPeek(true);

SerializedObject.prototype.peek = readOrPeek(false);

SerializedObject.prototype.to_bits = function() {
  return sjcl.codec.bytes.toBits(this.buffer);
};

SerializedObject.prototype.to_hex = function() {
  return sjcl.codec.hex.fromBits(this.to_bits()).toUpperCase();
};

SerializedObject.prototype.to_json = function() {
  var old_pointer = this.pointer;
  this.resetPointer();
  var output = { };

  while (this.pointer < this.buffer.length) {
    var key_and_value = stypes.parse(this);
    var key = key_and_value[0];
    var value = key_and_value[1];
    output[key] = SerializedObject.jsonify_structure(value, key);
  }

  this.pointer = old_pointer;

  return output;
};

SerializedObject.jsonify_structure = function(structure, field_name) {
  var output;

  switch (typeof structure) {
    case 'number':
      switch (field_name) {
        case 'LedgerEntryType':
          output = LEDGER_ENTRY_TYPES[structure];
          break;
        case 'TransactionResult':
          output = TRANSACTION_RESULTS[structure];
          break;
        case 'TransactionType':
          output = TRANSACTION_TYPES[structure];
          break;
        default:
          output = structure;
      }
      break;
    case 'object':
      if (structure === null) {
        break;
      }

      if (typeof structure.to_json === 'function') {
        output = structure.to_json();
      } else if (structure instanceof BigInteger) {
        output = structure.toString(16).toUpperCase();
      } else {
        //new Array or Object
        output = new structure.constructor();

        var keys = Object.keys(structure);

        for (var i=0, l=keys.length; i<l; i++) {
          var key = keys[i];
          output[key] = SerializedObject.jsonify_structure(structure[key], key);
        }
      }
      break;
    default:
      output = structure;
  }

  return output;
};

SerializedObject.prototype.serialize = function(typedef, obj) {
  // Serialize object without end marker
  stypes.Object.serialize(this, obj, true);

  // ST: Old serialization
  /*
  // Ensure canonical order
  typedef = SerializedObject.sort_typedef(typedef);

  // Serialize fields
  for (var i=0, l=typedef.length; i<l; i++) {
    this.serialize_field(typedef[i], obj);
  }
  */
};

SerializedObject.prototype.hash = function(prefix) {
  var sign_buffer = new SerializedObject();
  stypes.Int32.serialize(sign_buffer, prefix);
  sign_buffer.append(this.buffer);
  return sign_buffer.hash_sha512_half();
};

// DEPRECATED
SerializedObject.prototype.signing_hash = SerializedObject.prototype.hash;

SerializedObject.prototype.hash_sha512_half = function() {
  var bits = sjcl.codec.bytes.toBits(this.buffer);
  var hash = sjcl.bitArray.bitSlice(sjcl.hash.sha512.hash(bits), 0, 256);
  return UInt256.from_hex(sjcl.codec.hex.fromBits(hash));
};

SerializedObject.prototype.serialize_field = function(spec, obj) {
  var name     = spec[0];
  var presence = spec[1];
  var field_id = spec[2];
  var Type     = stypes[spec[3]];

  if (typeof obj[name] !== 'undefined') {
    // ST: Old serialization code
    //this.append(SerializedObject.get_field_header(Type.id, field_id));
    try {
      // ST: Old serialization code
      //Type.serialize(this, obj[name]);
      stypes.serialize(this, name, obj[name]);
    } catch (e) {
      // Add field name to message and rethrow
      e.message = 'Error serializing "' + name + '": ' + e.message;
      throw e;
    }
  } else if (presence === binformat.REQUIRED) {
    throw new Error('Missing required field ' + name);
  }
};

SerializedObject.get_field_header = function(type_id, field_id) {
  var buffer = [ 0 ];

  if (type_id > 0xF) {
    buffer.push(type_id & 0xFF);
  } else {
    buffer[0] += (type_id & 0xF) << 4;
  }

  if (field_id > 0xF) {
    buffer.push(field_id & 0xFF);
  } else {
    buffer[0] += field_id & 0xF;
  }

  return buffer;
};

SerializedObject.sort_typedef = function(typedef) {
  assert(Array.isArray(typedef));

  function sort_field_compare(a, b) {
    // Sort by type id first, then by field id
    return a[3] !== b[3] ? stypes[a[3]].id - stypes[b[3]].id : a[2] - b[2];
  };

  return typedef.sort(sort_field_compare);
};

SerializedObject.lookup_type_tx = function(id) {
  assert.strictEqual(typeof id, 'number');
  return TRANSACTION_TYPES[id];
};

SerializedObject.lookup_type_le = function (id) {
  assert(typeof id === 'number');
  return LEDGER_ENTRY_TYPES[id];
};

exports.SerializedObject = SerializedObject;<|MERGE_RESOLUTION|>--- conflicted
+++ resolved
@@ -52,10 +52,7 @@
     }
   }
 
-<<<<<<< HEAD
-  if (typeof obj.TransactionType === 'string') {
-=======
-  if ("number" === typeof obj.LedgerEntryType) {
+  if (typeof obj.LedgerEntryType === 'number') {
     obj.LedgerEntryType = SerializedObject.lookup_type_le(obj.LedgerEntryType);
 
     if (!obj.LedgerEntryType) {
@@ -63,8 +60,7 @@
     }
   }
 
-  if ("string" === typeof obj.TransactionType) {
->>>>>>> da3af124
+  if (typeof obj.TransactionType === 'string') {
     typedef = binformat.tx[obj.TransactionType];
     if (!Array.isArray(typedef)) {
       throw new Error('Transaction type is invalid');
@@ -72,13 +68,7 @@
 
     typedef = typedef.slice();
     obj.TransactionType = typedef.shift();
-<<<<<<< HEAD
-  } else if (typeof obj.LedgerEntryType !== 'undefined') {
-    // XXX: TODO
-    throw new Error('Ledger entry binary format not yet implemented.');
-  } else if (typeof obj.AffectedNodes === 'object') {
-=======
-  } else if ("string" === typeof obj.LedgerEntryType) {
+  } else if (typeof obj.LedgerEntryType === 'string') {
     typedef = binformat.ledger[obj.LedgerEntryType];
 
     if (!Array.isArray(typedef)) {
@@ -88,8 +78,7 @@
     typedef = typedef.slice();
     obj.LedgerEntryType = typedef.shift();
 
-  } else if ("object" === typeof obj.AffectedNodes) {
->>>>>>> da3af124
+  } else if (typeof obj.AffectedNodes === 'object') {
     typedef = binformat.metadata;
   } else {
     throw new Error('Object to be serialized must contain either' +
@@ -106,11 +95,7 @@
 SerializedObject.check_no_missing_fields = function(typedef, obj) {
   var missing_fields = [];
 
-<<<<<<< HEAD
-  for (var i=typedef.length - 1; i>=0; i--) {
-=======
   for (var i = typedef.length - 1; i >= 0; i--) {
->>>>>>> da3af124
     var spec = typedef[i];
     var field = spec[0];
     var requirement = spec[1];
@@ -123,28 +108,16 @@
   if (missing_fields.length > 0) {
     var object_name;
 
-<<<<<<< HEAD
     if (obj.TransactionType !== void(0)) {
-=======
-    if (obj.TransactionType != null) {
->>>>>>> da3af124
       object_name = SerializedObject.lookup_type_tx(obj.TransactionType);
     } else if (obj.LedgerEntryType != null){
       object_name = SerializedObject.lookup_type_le(obj.LedgerEntryType);
     } else {
-<<<<<<< HEAD
-      object_name = 'TransactionMetaData';
-    } /*else {
-      TODO: LedgerEntryType ...
-    }*/
-
-    throw new Error(object_name + ' is missing fields: ' + JSON.stringify(missing_fields));
-=======
       object_name = "TransactionMetaData";
     }
+
     throw new Error(object_name + " is missing fields: " +
                     JSON.stringify(missing_fields));
->>>>>>> da3af124
   };
 };
 
