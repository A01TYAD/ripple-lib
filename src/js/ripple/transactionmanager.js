var util         = require('util');
var EventEmitter = require('events').EventEmitter;
var Transaction  = require('./transaction').Transaction;
var RippleError  = require('./rippleerror').RippleError;
var PendingQueue = require('./transactionqueue').TransactionQueue;

/**
 * @constructor TransactionManager
 * @param {Account} account
 */

function TransactionManager(account) {
  EventEmitter.call(this);

  var self = this;

  this._account           = account;
  this._accountID         = account._account_id;
  this._remote            = account._remote;
  this._pending           = new PendingQueue;
  this._nextSequence      = void(0);
  this._cache             = { };
  // ND: Do we ever clean this up?
  this._sequenceCache     = { };
  this._maxFee            = this._remote.max_fee;
  this._submissionTimeout = this._remote._submission_timeout;

  // Query remote server for next account
  // transaction sequence number
  this._loadSequence();

  function transactionReceived(res) {
    var transaction = TransactionManager.normalizeTransaction(res);
    var sequence    = transaction.transaction.Sequence;
    var hash        = transaction.transaction.hash;

    self._sequenceCache[sequence] = transaction;

    // ND: we need to check against all submissions ids
    var pending = self._pending.getBySubmissions(hash);
    // var pending = self._pending.get('_hash', hash);

    self._remote._trace('transactionmanager: transaction_received:', transaction.transaction);

    if (pending) {
      // ND: A `success` handler will `finalize` this later
      pending.emit('success', transaction);
    } else {
      self._cache[hash] = transaction;
    }
  };

  this._account.on('transaction-outbound', transactionReceived);

  function adjustFees() {
    // ND: note, that `Fee` is a component of a transactionID
    self._pending.forEach(function(pending) {
      if (self._remote.local_fee && pending.tx_json.Fee) {
        var oldFee = pending.tx_json.Fee;
        var newFee = self._remote.feeTx(pending.fee_units()).to_json();
        pending.tx_json.Fee = newFee;
        pending.emit('fee_adjusted', oldFee, newFee);
        self._remote._trace('transactionmanager: adjusting_fees:', pending.tx_json, oldFee, newFee);
      }
    });
  };

  this._remote.on('load_changed', adjustFees);

  function updatePendingStatus(ledger) {
    self._pending.forEach(function(pending) {
      pending.lastLedger = ledger;
      switch (ledger.ledger_index - pending.submitIndex) {
        case 8:
          pending.emit('lost', ledger);
          pending.emit('error', new RippleError('tejLost', 'Transaction lost'));
          self._remote._trace('transactionmanager: update_pending:', pending.tx_json);
          break;

        case 4:
          pending.set_state('client_missing');
          pending.emit('missing', ledger);
          break;
      }
    });
  };

  this._remote.on('ledger_closed', updatePendingStatus);

  function remoteReconnected() {
    //Load account transaction history
    var options = {
      account: self._accountID,
      ledger_index_min: -1,
      ledger_index_max: -1,
      limit: 10
    }

    self._remote.requestAccountTx(options, function(err, transactions) {
      if (!err && transactions.transactions) {
        transactions.transactions.forEach(transactionReceived);
      }

      self._remote.on('ledger_closed', updatePendingStatus);

      //Load next transaction sequence
      self._loadSequence(function sequenceLoaded() {
        self._resubmit();
      });
    });

    self.emit('reconnect');
  };

  function remoteDisconnected() {
    self._remote.once('connect', remoteReconnected);
    self._remote.removeListener('ledger_closed', updatePendingStatus);
  };

  this._remote.on('disconnect', remoteDisconnected);
};

util.inherits(TransactionManager, EventEmitter);

//Normalize transactions received from account
//transaction stream and account_tx
TransactionManager.normalizeTransaction = function(tx) {
  var transaction = tx;

  if (!tx.engine_result) {
    // account_tx
    transaction = {
      engine_result:          tx.meta.TransactionResult,
      transaction:            tx.tx,
      hash:                   tx.tx.hash,
      ledger_index:           tx.tx.ledger_index,
      meta:                   tx.meta,
      type:                   'transaction',
      validated:              true
    }
    transaction.result         = transaction.engine_result;
    transaction.result_message = transaction.engine_result_message;
  }

  transaction.metadata = transaction.meta;

  if (!transaction.tx_json) {
    transaction.tx_json = transaction.transaction;
  }

  return transaction;
};

//Fill an account transaction sequence
TransactionManager.prototype._fillSequence = function(tx, callback) {
  var self = this;

  function submitFill(sequence, callback) {
    var fill = self._remote.transaction();
    fill.account_set(self._accountID);
    fill.tx_json.Sequence = sequence;
    fill.once('submitted', callback);
    fill.submit();
  };

  function sequenceLoaded(err, sequence) {
    if (typeof sequence !== 'number') {
      callback(new Error('Failed to fetch account transaction sequence'));
      return;
    }

    var sequenceDif = tx.tx_json.Sequence - sequence;
    var submitted = 0;

    for (var i=sequence; i<tx.tx_json.Sequence; i++) {
      submitFill(i, function() {
        if (++submitted === sequenceDif) {
          callback();
        }
      });
    }
  };

  this._loadSequence(sequenceLoaded);
};

TransactionManager.prototype._loadSequence = function(callback) {
  var self = this;

  function sequenceLoaded(err, sequence) {
    if (typeof sequence === 'number') {
      self._nextSequence = sequence;
      self.emit('sequence_loaded', sequence);
      if (typeof callback === 'function') {
        callback(err, sequence);
      }
    } else {
      setTimeout(function() {
        self._loadSequence(callback);
      }, 1000 * 3);
    }
  };

  this._account.getNextSequence(sequenceLoaded);
};

TransactionManager.prototype._resubmit = function(ledgers, pending) {
  var self = this;
  var pending = pending ? [ pending ] : this._pending;
  var ledgers = Number(ledgers) || 0;

  function resubmitTransaction(pending) {
    if (!pending || pending.finalized) {
      // Transaction has been finalized, nothing to do
      return;
    }

<<<<<<< HEAD
    var hashCached = self._cache[pending._hash];
    self._remote._trace('transactionmanager: resubmit:', pending.tx_json);
=======
    var hashCached = pending.findResultInCache(self._cache); //[pending._hash];
    self._remote._trace('transactionmanager: resubmit: %s', pending.tx_json);
>>>>>>> e9ec3ec3

    if (hashCached) {
      return pending.emit('success', hashCached);
    }

    while (self._sequenceCache[pending.tx_json.Sequence]) {
      //Sequence number has been consumed by another transaction
      self._remote._trace('transactionmanager: incrementing sequence:', pending.tx_json);
      pending.tx_json.Sequence += 1;
    }

    pending.once('submitted', function(m) {
      pending.emit('resubmitted', m);
      self._loadSequence();
    });

    self._request(pending);
  };

  function resubmitTransactions() {
    ;(function nextTransaction(i) {
      var transaction = pending[i];

      if (!(transaction instanceof Transaction)) return;

      resubmitTransaction(transaction);

      transaction.once('submitted', function() {
        if (++i < pending.length) {
          nextTransaction(i);
        }
      });
    })(0);
  };

  this._waitLedgers(ledgers, resubmitTransactions);
};

TransactionManager.prototype._waitLedgers = function(ledgers, callback) {
  if (ledgers < 1) {
    return callback();
  }

  var self = this;
  var closes = 0;

  function ledgerClosed() {
    if (++closes === ledgers) {
      callback();
      self._remote.removeListener('ledger_closed', ledgerClosed);
    }
  };

  this._remote.on('ledger_closed', ledgerClosed);
};

TransactionManager.prototype._request = function(tx) {
  var self   = this;
  var remote = this._remote;

  if (tx.attempts > 10) {
    tx.emit('error', new RippleError('tejAttemptsExceeded'));
    return;
  }

  var submitRequest = remote.requestSubmit();

  submitRequest.build_path(tx._build_path);

  if (remote.local_signing) {
    tx.sign();
    submitRequest.tx_blob(tx.serialize().to_hex());
  } else {
    submitRequest.secret(tx._secret);
    submitRequest.tx_json(tx.tx_json);
  }

  // ND: We could consider sharing the work with tx_blob when doing
  // local_signing

  tx.addSubmittedTxnID(tx.hash());
  // tx._hash = tx.hash();

  remote._trace('transactionmanager: submit:', tx.tx_json);

  function transactionProposed(message) {
    tx.set_state('client_proposed');
    // If server is honest, don't expect a final if rejected.
    message.rejected = tx.isRejected(message.engine_result_code)
    tx.emit('proposed', message);
  };

  function transactionFailed(message) {
    switch (message.engine_result) {
      case 'tefPAST_SEQ':
        self._resubmit(3, tx);
      break;
      default:
        tx.emit('error', message);
    }
  };

  function transactionRetry(message) {
    if (self._is_no_op(tx)) {
      self._resubmit(1, tx);
    } else {
      self._fillSequence(tx, function() {
        self._resubmit(1, tx);
      });
    }
  };

  function transactionFeeClaimed(message) {
    tx.emit('error', message);
  };

  function submissionError(error) {
    // Finalized (e.g. aborted) transactions must stop all activity
    if (tx.finalized) return;

    if (self._is_too_busy(error)) {
      self._resubmit(1, tx);
    } else {
      self._nextSequence--;
      tx.set_state('remoteError');
      tx.emit('error', error);
    }
  };

  function submitted(message) {
    // Finalized (e.g. aborted) transactions must stop all activity
    if (tx.finalized) return;

    // ND: If for some unknown reason our hash wasn't computed correctly this is
    // an extra measure.
    if (message.tx_json && message.tx_json.hash) {
      tx.addSubmittedTxnID(message.tx_json.hash);
    }

    message.result = message.engine_result || '';

    remote._trace('transactionmanager: submit_response:', message);

    tx.emit('submitted', message);

    switch (message.result.slice(0, 3)) {
      case 'tec':
        transactionFeeClaimed(message);
        break;
      case 'tes':
        transactionProposed(message);
        break;
      case 'tef':
        transactionFailed(message);
        break;
      case 'ter':
        transactionRetry(message);
        break;
      default:
        submissionError(message);
    }
  };

  submitRequest.timeout(this._submissionTimeout, function requestTimeout() {
    // ND: What if the response is just slow and we get a response that
    // `submitted` above will cause to have concurrent resubmit logic streams?
    // It's simpler to just mute handlers and look out for finalized
    // `transaction` messages.

    // ND: We should audit the code for other potential multiple resubmit
    // streams. Connection/reconnection could be one? That's why it's imperative
    // that ALL transactionIDs sent over network are tracked.
    submitRequest.removeAllListeners();

    // Finalized (e.g. aborted) transactions must stop all activity
    if (tx.finalized) return;

    tx.emit('timeout');

    if (remote._connected) {
      remote._trace('transactionmanager: timeout:', tx.tx_json);
      self._resubmit(3, tx);
    }
  });

  submitRequest.once('error', submitted);
  submitRequest.once('success', submitted);
  submitRequest.request();

  tx.set_state('client_submitted');
  tx.attempts++;

  return submitRequest;
};

TransactionManager.prototype._is_no_op = function(transaction) {
  return transaction.tx_json.TransactionType === 'AccountSet'
      && transaction.tx_json.Flags === 0;
};

TransactionManager.prototype._is_remote_error = function(error) {
  return error && typeof error === 'object'
      && error.error === 'remoteError'
      && typeof error.remote === 'object'
};

TransactionManager.prototype._is_not_found = function(error) {
  return this._is_remote_error(error) && /^(txnNotFound|transactionNotFound)$/.test(error.remote.error);
};

TransactionManager.prototype._is_too_busy = function(error) {
  return this._is_remote_error(error) && error.remote.error === 'tooBusy';
};

/**
 * Entry point for TransactionManager submission
 *
 * @param {Object} tx
 */

TransactionManager.prototype.submit = function(tx) {
  var self = this;

  // If sequence number is not yet known, defer until it is.
  if (typeof this._nextSequence === 'undefined') {
    function sequenceLoaded() {
      // Finalized (e.g. aborted) transactions must stop all activity
      if (tx.finalized) return;

      self.submit(tx);
    };
    this.once('sequence_loaded', sequenceLoaded);
    return;
  }

  if (typeof tx.tx_json.Sequence !== 'number') {
    tx.tx_json.Sequence = this._nextSequence++;
  }

  tx.submitIndex = this._remote._ledger_current_index;
  tx.lastLedger  = void(0);
  tx.attempts    = 0;
  tx.complete();

  function finalize(message) {
    if (!tx.finalized) {
      // ND: We can just remove this `tx` by identity
      self._pending.remove(tx);
      // self._pending.removeHash(tx._hash);
      remote._trace('transactionmanager: finalize_transaction:', tx.tx_json);
      tx.finalized = true;
      tx.emit('final', message);
    }
  };

  tx.on('error', finalize);
  tx.once('success', finalize);

  tx.once('abort', function() {
    tx.emit('error', new RippleError('tejAbort', 'Transaction aborted'));
  });

  var fee = Number(tx.tx_json.Fee);
  var remote = this._remote;

  if (!tx._secret && !tx.tx_json.TxnSignature) {
    tx.emit('error', new RippleError('tejSecretUnknown', 'Missing secret'));
  } else if (!remote.trusted && !remote.local_signing) {
    tx.emit('error', new RippleError('tejServerUntrusted', 'Attempt to give secret to untrusted server'));
  } else if (fee && fee > this._maxFee) {
    tx.emit('error', new RippleError('tejMaxFeeExceeded', 'Max fee exceeded'));
  } else {
    // ND: this is the ONLY place we put the tx into the queue. The
    // TransactionQueue queue is merely a list, so any mutations to tx._hash
    // will cause subsequent look ups (eg. inside 'transaction-outbound'
    // validated transaction clearing) to fail.
    this._pending.push(tx);
    this._request(tx);
  }
};

exports.TransactionManager = TransactionManager;<|MERGE_RESOLUTION|>--- conflicted
+++ resolved
@@ -36,9 +36,8 @@
 
     self._sequenceCache[sequence] = transaction;
 
-    // ND: we need to check against all submissions ids
+    // ND: we need to check against all submissions IDs
     var pending = self._pending.getBySubmissions(hash);
-    // var pending = self._pending.get('_hash', hash);
 
     self._remote._trace('transactionmanager: transaction_received:', transaction.transaction);
 
@@ -215,13 +214,8 @@
       return;
     }
 
-<<<<<<< HEAD
-    var hashCached = self._cache[pending._hash];
+    var hashCached = pending.findResultInCache(self._cache);
     self._remote._trace('transactionmanager: resubmit:', pending.tx_json);
-=======
-    var hashCached = pending.findResultInCache(self._cache); //[pending._hash];
-    self._remote._trace('transactionmanager: resubmit: %s', pending.tx_json);
->>>>>>> e9ec3ec3
 
     if (hashCached) {
       return pending.emit('success', hashCached);
