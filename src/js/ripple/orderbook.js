// Routines for working with an orderbook.
//
// One OrderBook object represents one half of an order book. (i.e. bids OR
// asks) Which one depends on the ordering of the parameters.
//
// Events:
//  - transaction   A transaction that affects the order book.

// var network = require("./network.js");

var EventEmitter = require('events').EventEmitter;
var util         = require('util');
var extend       = require('extend');
var Amount       = require('./amount').Amount;
var UInt160      = require('./uint160').UInt160;
var Currency     = require('./currency').Currency;

function OrderBook(remote, currency_gets, issuer_gets, currency_pays, issuer_pays) {
  EventEmitter.call(this);

  var self            = this;

  this._remote        = remote;
  this._currency_gets = currency_gets;
  this._issuer_gets   = issuer_gets;
  this._currency_pays = currency_pays;
  this._issuer_pays   = issuer_pays;
  this._subs          = 0;

  // We consider ourselves synchronized if we have a current copy of the offers,
  // we are online and subscribed to updates.
  this._sync         = false;

  // Offers
  this._offers       = [ ];

  function listenerAdded(type, listener) {
    if (~OrderBook.subscribe_events.indexOf(type)) {
      if (!self._subs && self._remote._connected) {
        self._subs += 1;
        self._subscribe();
      } else {
        self._subs += 1;
      }
    }
  };

  this.on('newListener', listenerAdded);

  function listenerRemoved(type, listener) {
    if (~OrderBook.subscribe_events.indexOf(type)) {
      self._subs -= 1;
      if (!self._subs && self._remote._connected) {
        self._sync = false;
        self._remote.request_unsubscribe()
        .books([self.to_json()])
        .request();
      }
    }
  };

<<<<<<< HEAD
  this.on('removeListener', listenerRemoved);

  function remoteConnected() {
    if (self._subs) {
      self._subscribe();
    }
  };

  this._remote.on('connect', remoteConnected);
=======
  // ST: This *should* call _prepareSubscribe.
  this._remote.on('prepare_subscribe', this._subscribe.bind(this));
>>>>>>> e9ec3ec3

  function remoteDisconnected() {
    self._sync = false;
  };

  this._remote.on('disconnect', remoteDisconnected);

  return this;
};

util.inherits(OrderBook, EventEmitter);

/**
 * List of events that require a remote subscription to the orderbook.
 */
OrderBook.subscribe_events = ['transaction', 'model', 'trade'];

/**
 * Subscribes to orderbook.
 *
 * @private
 */
OrderBook.prototype._subscribe = function () {
  var self = this;
  if (self.is_valid() && self._subs) {
    var request = this._remote.request_subscribe();
    request.addBook(self.to_json(), true);
    request.once('success', function(res) {
      self._sync   = true;
      self._offers = res.offers;
      self.emit('model', self._offers);
    });
    request.once('error', function(err) {
      // XXX What now?
    });
    request.request();
  }
};

/**
 * Adds this orderbook to a subscription request.

// ST: Currently this is not working because the server cannot give snapshots
//     for more than one order book in the same subscribe message.

OrderBook.prototype._prepareSubscribe = function (request) {
  var self = this;
  if (self.is_valid() && self._subs) {
    request.addBook(self.to_json(), true);
    request.once('success', function(res) {
      self._sync   = true;
      self._offers = res.offers;
      self.emit('model', self._offers);
    });
    request.once('error', function(err) {
      // XXX What now?
    });
  }
};
 */

OrderBook.prototype.to_json = function () {
  var json = {
    taker_gets: {
      currency: this._currency_gets
    },
    taker_pays: {
      currency: this._currency_pays
    }
  };

  if (this._currency_gets !== 'XRP') {
    json['taker_gets']['issuer'] = this._issuer_gets;
  }

  if (this._currency_pays !== 'XRP') {
    json['taker_pays']['issuer'] = this._issuer_pays;
  }

  return json;
};

/**
 * Whether the OrderBook is valid.
 *
 * Note: This only checks whether the parameters (currencies and issuer) are
 *       syntactically valid. It does not check anything against the ledger.
 */
OrderBook.prototype.is_valid = function () {
  // XXX Should check for same currency (non-native) && same issuer
  return (
    Currency.is_valid(this._currency_pays) &&
    (this._currency_pays === 'XRP' || UInt160.is_valid(this._issuer_pays)) &&
    Currency.is_valid(this._currency_gets) &&
    (this._currency_gets === 'XRP' || UInt160.is_valid(this._issuer_gets)) &&
    !(this._currency_pays === 'XRP' && this._currency_gets === 'XRP')
  );
};

OrderBook.prototype.trade = function(type) {
  var tradeStr = '0'
  + ((this['_currency_' + type] === 'XRP') ? '' : '/'
     + this['_currency_' + type ] + '/'
     + this['_issuer_' + type]);
  return Amount.from_json(tradeStr);
};

/**
 * Notify object of a relevant transaction.
 *
 * This is only meant to be called by the Remote class. You should never have to
 * call this yourself.
 */
OrderBook.prototype.notify = function (message) {
  var self       = this;
  var changed    = false;
  var trade_gets = this.trade('gets');
  var trade_pays = this.trade('pays');

  function handleTransaction(an) {
    if (an.entryType !== 'Offer') return;

    var i, l, offer;

    switch(an.diffType) {
      case 'DeletedNode':
      case 'ModifiedNode':
        var deletedNode = an.diffType === 'DeletedNode';

        for (i = 0, l = self._offers.length; i < l; i++) {
          offer = self._offers[i];
          if (offer.index === an.ledgerIndex) {
            if (deletedNode) {
              self._offers.splice(i, 1);
            } else {
              extend(offer, an.fieldsFinal);
            }
            changed = true;
            break;
          }
        }

        // We don't want to count a OfferCancel as a trade
        if (message.transaction.TransactionType === 'OfferCancel') return;

        trade_gets = trade_gets.add(an.fieldsPrev.TakerGets);
        trade_pays = trade_pays.add(an.fieldsPrev.TakerPays);

        if (!deletedNode) {
          trade_gets = trade_gets.subtract(an.fieldsFinal.TakerGets);
          trade_pays = trade_pays.subtract(an.fieldsFinal.TakerPays);
        }
        break;

      case 'CreatedNode':
        var price = Amount.from_json(an.fields.TakerPays).ratio_human(an.fields.TakerGets);

        for (i = 0, l = self._offers.length; i < l; i++) {
          offer = self._offers[i];
          var priceItem = Amount.from_json(offer.TakerPays).ratio_human(offer.TakerGets);

          if (price.compareTo(priceItem) <= 0) {
            var obj   = an.fields;
            obj.index = an.ledgerIndex;
            self._offers.splice(i, 0, an.fields);
            changed = true;
            break;
          }
        }
        break;
    }
  };

  message.mmeta.each(handleTransaction);

  // Only trigger the event if the account object is actually
  // subscribed - this prevents some weird phantom events from
  // occurring.
  if (this._subs) {
    this.emit('transaction', message);
    if (changed) {
      this.emit('model', this._offers);
    }
    if (!trade_gets.is_zero()) {
      this.emit('trade', trade_pays, trade_gets);
    }
  }
};

OrderBook.prototype.notifyTx = OrderBook.prototype.notify;

/**
 * Get offers model asynchronously.
 *
 * This function takes a callback and calls it with an array containing the
 * current set of offers in this order book.
 *
 * If the data is available immediately, the callback may be called synchronously.
 */
OrderBook.prototype.offers = function (callback) {
  var self = this;
  if (typeof callback === 'function') {
    if (this._sync) {
      callback(this._offers);
    } else {
      this.once('model', callback);
    }
  }
  return this;
};

/**
 * Return latest known offers.
 *
 * Usually, this will just be an empty array if the order book hasn't been
 * loaded yet. But this accessor may be convenient in some circumstances.
 */
OrderBook.prototype.offersSync = function () {
  return this._offers;
};

exports.OrderBook = OrderBook;

// vim:sw=2:sts=2:ts=8:et<|MERGE_RESOLUTION|>--- conflicted
+++ resolved
@@ -59,20 +59,8 @@
     }
   };
 
-<<<<<<< HEAD
-  this.on('removeListener', listenerRemoved);
-
-  function remoteConnected() {
-    if (self._subs) {
-      self._subscribe();
-    }
-  };
-
-  this._remote.on('connect', remoteConnected);
-=======
   // ST: This *should* call _prepareSubscribe.
   this._remote.on('prepare_subscribe', this._subscribe.bind(this));
->>>>>>> e9ec3ec3
 
   function remoteDisconnected() {
     self._sync = false;
